# Copyright (C) 2015-2019: The University of Edinburgh
#                 Authors: Craig Warren and Antonis Giannopoulos
#
# This file is part of gprMax.
#
# gprMax is free software: you can redistribute it and/or modify
# it under the terms of the GNU General Public License as published by
# the Free Software Foundation, either version 3 of the License, or
# (at your option) any later version.
#
# gprMax is distributed in the hope that it will be useful,
# but WITHOUT ANY WARRANTY; without even the implied warranty of
# MERCHANTABILITY or FITNESS FOR A PARTICULAR PURPOSE.  See the
# GNU General Public License for more details.
#
# You should have received a copy of the GNU General Public License
# along with gprMax.  If not, see <http://www.gnu.org/licenses/>.

from importlib import import_module

import numpy as np
from tqdm import tqdm

import gprMax.config as config


class CFSParameter(object):
    """Individual CFS parameter (e.g. alpha, kappa, or sigma)."""

    # Allowable scaling profiles and directions
    scalingprofiles = {'constant': 0, 'linear': 1, 'quadratic': 2, 'cubic': 3,
                       'quartic': 4, 'quintic': 5, 'sextic': 6, 'septic': 7, 'octic': 8}
    scalingdirections = ['forward', 'reverse']

    def __init__(self, ID=None, scaling='polynomial', scalingprofile=None,
                 scalingdirection='forward', min=0, max=0):
        """
        Args:
            ID (str): Identifier for CFS parameter, can be: 'alpha', 'kappa' or 'sigma'.
            scaling (str): Type of scaling, can be: 'polynomial'.
            scalingprofile (str): Type of scaling profile from scalingprofiles.
            scalingdirection (str): Direction of scaling profile from scalingdirections.
            min (float): Minimum value for parameter.
            max (float): Maximum value for parameter.
        """

        self.ID = ID
        self.scaling = scaling
        self.scalingprofile = scalingprofile
        self.scalingdirection = scalingdirection
        self.min = min
        self.max = max


class CFS(object):
    """CFS term for PML."""

    def __init__(self):
        """
        Args:
            alpha (CFSParameter): alpha parameter for CFS.
            kappa (CFSParameter): kappa parameter for CFS.
            sigma (CFSParameter): sigma parameter for CFS.
        """

        self.alpha = CFSParameter(ID='alpha', scalingprofile='constant')
        self.kappa = CFSParameter(ID='kappa', scalingprofile='constant', min=1, max=1)
        self.sigma = CFSParameter(ID='sigma', scalingprofile='quartic', min=0, max=None)

    def calculate_sigmamax(self, d, er, mr, G):
        """Calculates an optimum value for sigma max based on underlying
            material properties.

        Args:
            d (float): dx, dy, or dz in direction of PML.
            er (float): Average permittivity of underlying material.
            mr (float): Average permeability of underlying material.
            G (class): Grid class instance - holds essential parameters
                        describing the model.
        """

        # Calculation of the maximum value of sigma from http://dx.doi.org/10.1109/8.546249
        m = CFSParameter.scalingprofiles[self.sigma.scalingprofile]
        self.sigma.max = (0.8 * (m + 1)) / (config.z0 * d * np.sqrt(er * mr))

    def scaling_polynomial(self, order, Evalues, Hvalues):
        """Applies the polynomial to be used for the scaling profile for
            electric and magnetic PML updates.

        Args:
            order (int): Order of polynomial for scaling profile.
            Evalues (float): numpy array holding scaling profile values for
                                electric PML update.
            Hvalues (float): numpy array holding scaling profile values for
                                magnetic PML update.

        Returns:
            Evalues (float): numpy array holding scaling profile values for
                                electric PML update.
            Hvalues (float): numpy array holding scaling profile values for
                                magnetic PML update.
        """

        tmp = (np.linspace(0, (len(Evalues) - 1) + 0.5, num=2 * len(Evalues))
               / (len(Evalues) - 1)) ** order
        Evalues = tmp[0:-1:2]
        Hvalues = tmp[1::2]

        return Evalues, Hvalues

    def calculate_values(self, thickness, parameter):
        """Calculates values for electric and magnetic PML updates based on
            profile type and minimum and maximum values.

        Args:
            thickness (int): Thickness of PML in cells.
            parameter (CFSParameter): Instance of CFSParameter

        Returns:
            Evalues (float): numpy array holding profile value for electric
                                PML update.
            Hvalues (float): numpy array holding profile value for magnetic
                                PML update.
        """

        # Extra cell of thickness added to allow correct scaling of electric and magnetic values
        Evalues = np.zeros(thickness + 1, dtype=config.dtypes['float_or_double'])
        Hvalues = np.zeros(thickness + 1, dtype=config.dtypes['float_or_double'])

        if parameter.scalingprofile == 'constant':
            Evalues += parameter.max
            Hvalues += parameter.max

        elif parameter.scaling == 'polynomial':
            Evalues, Hvalues = self.scaling_polynomial(
                CFSParameter.scalingprofiles[parameter.scalingprofile],
                Evalues, Hvalues)
            if parameter.ID == 'alpha':
                Evalues = Evalues * (self.alpha.max - self.alpha.min) + self.alpha.min
                Hvalues = Hvalues * (self.alpha.max - self.alpha.min) + self.alpha.min
            elif parameter.ID == 'kappa':
                Evalues = Evalues * (self.kappa.max - self.kappa.min) + self.kappa.min
                Hvalues = Hvalues * (self.kappa.max - self.kappa.min) + self.kappa.min
            elif parameter.ID == 'sigma':
                Evalues = Evalues * (self.sigma.max - self.sigma.min) + self.sigma.min
                Hvalues = Hvalues * (self.sigma.max - self.sigma.min) + self.sigma.min

        if parameter.scalingdirection == 'reverse':
            Evalues = Evalues[::-1]
            Hvalues = Hvalues[::-1]
            # Magnetic values must be shifted one element to the left after reversal
            Hvalues = np.roll(Hvalues, -1)

        # Extra cell of thickness not required and therefore removed after scaling
        Evalues = Evalues[:-1]
        Hvalues = Hvalues[:-1]

        return Evalues, Hvalues


class PML(object):
    """Perfectly Matched Layer (PML) Absorbing Boundary Conditions (ABC)"""

    # Available PML formulations:
    # Higher Order RIPML (HORIPML) see: https://doi.org/10.1109/TAP.2011.2180344
    # Multipole RIPML (MRIPML) see: https://doi.org/10.1109/TAP.2018.2823864
    formulations = ['HORIPML', 'MRIPML']

    # PML slabs IDs at boundaries of domain.
    boundaryIDs = ['x0', 'y0', 'z0', 'xmax', 'ymax', 'zmax']

    # Indicates direction of increasing absorption
    # xminus, yminus, zminus - absorption increases in negative direction of x-axis, y-axis, or z-axis
    # xplus, yplus, zplus - absorption increases in positive direction of x-axis, y-axis, or z-axis
    directions = ['xminus', 'yminus', 'zminus', 'xplus', 'yplus', 'zplus']

    def __init__(self, G, ID=None, direction=None, xs=0, xf=0, ys=0, yf=0, zs=0, zf=0):
        """
        Args:
            G (class): Grid class instance - holds essential parameters
                        describing the model.
            ID (str): Identifier for PML slab.
            direction (str): Direction of increasing absorption.
            xs, xf, ys, yf, zs, zf (float): Extent of the PML slab.
        """

        self.ID = ID
        self.direction = direction
        self.xs = xs
        self.xf = xf
        self.ys = ys
        self.yf = yf
        self.zs = zs
        self.zf = zf
        self.nx = xf - xs
        self.ny = yf - ys
        self.nz = zf - zs

        # Spatial discretisation and thickness
        if self.direction[0] == 'x':
            self.d = G.dx
            self.thickness = self.nx
        elif self.direction[0] == 'y':
            self.d = G.dy
            self.thickness = self.ny
        elif self.direction[0] == 'z':
            self.d = G.dz
            self.thickness = self.nz

        self.CFS = G.cfs

        if G.gpu is None:
            self.initialise_field_arrays()

    def initialise_field_arrays(self):
        """Initialise arrays to store fields in PML."""

        if self.direction[0] == 'x':
            self.EPhi1 = np.zeros((len(self.CFS), self.nx + 1, self.ny, self.nz + 1),
                                  dtype=config.dtypes['float_or_double'])
            self.EPhi2 = np.zeros((len(self.CFS), self.nx + 1, self.ny + 1, self.nz),
                                  dtype=config.dtypes['float_or_double'])
            self.HPhi1 = np.zeros((len(self.CFS), self.nx, self.ny + 1, self.nz),
                                  dtype=config.dtypes['float_or_double'])
            self.HPhi2 = np.zeros((len(self.CFS), self.nx, self.ny, self.nz + 1),
                                  dtype=config.dtypes['float_or_double'])
        elif self.direction[0] == 'y':
            self.EPhi1 = np.zeros((len(self.CFS), self.nx, self.ny + 1, self.nz + 1),
                                  dtype=config.dtypes['float_or_double'])
            self.EPhi2 = np.zeros((len(self.CFS), self.nx + 1, self.ny + 1, self.nz),
                                  dtype=config.dtypes['float_or_double'])
            self.HPhi1 = np.zeros((len(self.CFS), self.nx + 1, self.ny, self.nz),
                                  dtype=config.dtypes['float_or_double'])
            self.HPhi2 = np.zeros((len(self.CFS), self.nx, self.ny, self.nz + 1),
                                  dtype=config.dtypes['float_or_double'])
        elif self.direction[0] == 'z':
            self.EPhi1 = np.zeros((len(self.CFS), self.nx, self.ny + 1, self.nz + 1),
                                  dtype=config.dtypes['float_or_double'])
            self.EPhi2 = np.zeros((len(self.CFS), self.nx + 1, self.ny, self.nz + 1),
                                  dtype=config.dtypes['float_or_double'])
            self.HPhi1 = np.zeros((len(self.CFS), self.nx + 1, self.ny, self.nz),
                                  dtype=config.dtypes['float_or_double'])
            self.HPhi2 = np.zeros((len(self.CFS), self.nx, self.ny + 1, self.nz),
                                  dtype=config.dtypes['float_or_double'])

    def calculate_update_coeffs(self, er, mr, G):
        """Calculates electric and magnetic update coefficients for the PML.

        Args:
            er (float): Average permittivity of underlying material
            mr (float): Average permeability of underlying material
            G (class): Grid class instance - holds essential parameters
                        describing the model.
        """

        self.ERA = np.zeros((len(self.CFS), self.thickness),
                            dtype=config.dtypes['float_or_double'])
        self.ERB = np.zeros((len(self.CFS), self.thickness),
                            dtype=config.dtypes['float_or_double'])
        self.ERE = np.zeros((len(self.CFS), self.thickness),
                            dtype=config.dtypes['float_or_double'])
        self.ERF = np.zeros((len(self.CFS), self.thickness),
                            dtype=config.dtypes['float_or_double'])
        self.HRA = np.zeros((len(self.CFS), self.thickness),
                            dtype=config.dtypes['float_or_double'])
        self.HRB = np.zeros((len(self.CFS), self.thickness),
                            dtype=config.dtypes['float_or_double'])
        self.HRE = np.zeros((len(self.CFS), self.thickness),
                            dtype=config.dtypes['float_or_double'])
        self.HRF = np.zeros((len(self.CFS), self.thickness),
                            dtype=config.dtypes['float_or_double'])

        for x, cfs in enumerate(self.CFS):
            if not cfs.sigma.max:
                cfs.calculate_sigmamax(self.d, er, mr, G)
            Ealpha, Halpha = cfs.calculate_values(self.thickness, cfs.alpha)
            Ekappa, Hkappa = cfs.calculate_values(self.thickness, cfs.kappa)
            Esigma, Hsigma = cfs.calculate_values(self.thickness, cfs.sigma)

            # Define different parameters depending on PML formulation
            if G.pmlformulation == 'HORIPML':
                # HORIPML electric update coefficients
                tmp = (2 * config.e0 * Ekappa) + G.dt * (Ealpha * Ekappa + Esigma)
                self.ERA[x, :] = (2 * config.e0 + G.dt * Ealpha) / tmp
                self.ERB[x, :] = (2 * config.e0 * Ekappa) / tmp
                self.ERE[x, :] = ((2 * config.e0 * Ekappa) - G.dt
                                  * (Ealpha * Ekappa + Esigma)) / tmp
                self.ERF[x, :] = (2 * Esigma * G.dt) / (Ekappa * tmp)

                # HORIPML magnetic update coefficients
                tmp = (2 * config.e0 * Hkappa) + G.dt * (Halpha * Hkappa + Hsigma)
                self.HRA[x, :] = (2 * config.e0 + G.dt * Halpha) / tmp
                self.HRB[x, :] = (2 * config.e0 * Hkappa) / tmp
                self.HRE[x, :] = ((2 * config.e0 * Hkappa) - G.dt
                                  * (Halpha * Hkappa + Hsigma)) / tmp
                self.HRF[x, :] = (2 * Hsigma * G.dt) / (Hkappa * tmp)

            elif G.pmlformulation == 'MRIPML':
                tmp = 2 * config.e0 + G.dt * Ealpha
                self.ERA[x, :] = Ekappa + (G.dt * Esigma) / tmp
                self.ERB[x, :] = (2 * config.e0) / tmp
                self.ERE[x, :] = ((2 * config.e0) - G.dt * Ealpha) / tmp
                self.ERF[x, :] = (2 * Esigma * G.dt) / tmp

                # MRIPML magnetic update coefficients
                tmp = 2 * config.e0 + G.dt * Halpha
                self.HRA[x, :] = Hkappa + (G.dt * Hsigma) / tmp
                self.HRB[x, :] = (2 * config.e0) / tmp
                self.HRE[x, :] = ((2 * config.e0) - G.dt * Halpha) / tmp
                self.HRF[x, :] = (2 * Hsigma * G.dt) / tmp

    def update_electric(self, G):
        """This functions updates electric field components with the PML correction.

        Args:
            G (class): Grid class instance - holds essential parameters describing the model.
        """

        pmlmodule = 'gprMax.cython.pml_updates_electric_' + G.pmlformulation
        func = getattr(import_module(pmlmodule), 'order' + str(len(self.CFS)) + '_' + self.direction)
        func(self.xs, self.xf, self.ys, self.yf, self.zs, self.zf,
             config.hostinfo['ompthreads'], G.updatecoeffsE, G.ID,
             G.Ex, G.Ey, G.Ez, G.Hx, G.Hy, G.Hz, self.EPhi1, self.EPhi2,
             self.ERA, self.ERB, self.ERE, self.ERF, self.d)

    def update_magnetic(self, G):
        """This functions updates magnetic field components with the PML correction.

        Args:
            G (class): Grid class instance - holds essential parameters describing the model.
        """

        pmlmodule = 'gprMax.cython.pml_updates_magnetic_' + G.pmlformulation
        func = getattr(import_module(pmlmodule), 'order' + str(len(self.CFS)) + '_' + self.direction)
        func(self.xs, self.xf, self.ys, self.yf, self.zs, self.zf,
             config.hostinfo['ompthreads'], G.updatecoeffsH, G.ID,
             G.Ex, G.Ey, G.Ez, G.Hx, G.Hy, G.Hz, self.HPhi1, self.HPhi2,
             self.HRA, self.HRB, self.HRE, self.HRF, self.d)

    def gpu_set_blocks_per_grid(self, G):
        """Set the blocks per grid size used for updating the PML field arrays on a GPU.

        Args:
            G (class): Grid class instance - holds essential parameters describing the model.
        """

<<<<<<< HEAD
        config.cuda['gpus'].bpg = (int(np.ceil(((self.EPhi1.shape[1] + 1)
                                                * (self.EPhi1.shape[2] + 1)
                                                * (self.EPhi1.shape[3] + 1))
                                               / config.cuda['gpus'].tpb[0])), 1, 1)
=======
        self.bpg = (int(np.ceil(((self.EPhi1_gpu.shape[1] + 1) * (self.EPhi1_gpu.shape[2] + 1) * (self.EPhi1_gpu.shape[3] + 1)) / G.tpb[0])), 1, 1)
>>>>>>> 1bc75fb8

    def gpu_initialise_arrays(self):
        """Initialise PML field and coefficient arrays on GPU."""

        import pycuda.gpuarray as gpuarray

        self.ERA_gpu = gpuarray.to_gpu(self.ERA)
        self.ERB_gpu = gpuarray.to_gpu(self.ERB)
        self.ERE_gpu = gpuarray.to_gpu(self.ERE)
        self.ERF_gpu = gpuarray.to_gpu(self.ERF)
        self.HRA_gpu = gpuarray.to_gpu(self.HRA)
        self.HRB_gpu = gpuarray.to_gpu(self.HRB)
        self.HRE_gpu = gpuarray.to_gpu(self.HRE)
        self.HRF_gpu = gpuarray.to_gpu(self.HRF)

        if self.direction[0] == 'x':
            self.EPhi1_gpu = gpuarray.to_gpu(np.zeros((len(self.CFS), self.nx + 1, self.ny, self.nz + 1), dtype=floattype))
            self.EPhi2_gpu = gpuarray.to_gpu(np.zeros((len(self.CFS), self.nx + 1, self.ny + 1, self.nz), dtype=floattype))
            self.HPhi1_gpu = gpuarray.to_gpu(np.zeros((len(self.CFS), self.nx, self.ny + 1, self.nz), dtype=floattype))
            self.HPhi2_gpu = gpuarray.to_gpu(np.zeros((len(self.CFS), self.nx, self.ny, self.nz + 1), dtype=floattype))
        elif self.direction[0] == 'y':
            self.EPhi1_gpu = gpuarray.to_gpu(np.zeros((len(self.CFS), self.nx, self.ny + 1, self.nz + 1), dtype=floattype))
            self.EPhi2_gpu = gpuarray.to_gpu(np.zeros((len(self.CFS), self.nx + 1, self.ny + 1, self.nz), dtype=floattype))
            self.HPhi1_gpu = gpuarray.to_gpu(np.zeros((len(self.CFS), self.nx + 1, self.ny, self.nz), dtype=floattype))
            self.HPhi2_gpu = gpuarray.to_gpu(np.zeros((len(self.CFS), self.nx, self.ny, self.nz + 1), dtype=floattype))
        elif self.direction[0] == 'z':
            self.EPhi1_gpu = gpuarray.to_gpu(np.zeros((len(self.CFS), self.nx, self.ny + 1, self.nz + 1), dtype=floattype))
            self.EPhi2_gpu = gpuarray.to_gpu(np.zeros((len(self.CFS), self.nx + 1, self.ny, self.nz + 1), dtype=floattype))
            self.HPhi1_gpu = gpuarray.to_gpu(np.zeros((len(self.CFS), self.nx + 1, self.ny, self.nz), dtype=floattype))
            self.HPhi2_gpu = gpuarray.to_gpu(np.zeros((len(self.CFS), self.nx, self.ny + 1, self.nz), dtype=floattype))

    def gpu_get_update_funcs(self, kernelselectric, kernelsmagnetic):
        """Get update functions from PML kernels.

        Args:
            kernelselectric: PyCuda SourceModule containing PML kernels for
                                electric updates.
            kernelsmagnetic: PyCuda SourceModule containing PML kernels for
                                magnetic updates.
        """

<<<<<<< HEAD
        from pycuda.compiler import SourceModule

        self.update_electric = kernelselectric.get_function('order' + str(len(self.CFS))
                                                            + '_' + self.direction)
        self.update_magnetic = kernelsmagnetic.get_function('order' + str(len(self.CFS))
                                                            + '_' + self.direction)
=======
        self.update_electric_gpu = kernelselectric.get_function('order' + str(len(self.CFS)) + '_' + self.direction)
        self.update_magnetic_gpu = kernelsmagnetic.get_function('order' + str(len(self.CFS)) + '_' + self.direction)
>>>>>>> 1bc75fb8

    def gpu_update_electric(self, G):
        """This functions updates electric field components with the PML
            correction on the GPU.

        Args:
            G (class): Grid class instance - holds essential parameters
                        describing the model.
        """

<<<<<<< HEAD
        self.update_electric(np.int32(self.xs), np.int32(self.xf),
                             np.int32(self.ys), np.int32(self.yf),
                             np.int32(self.zs), np.int32(self.zf),
                             np.int32(self.EPhi1.shape[1]), np.int32(self.EPhi1.shape[2]),
                             np.int32(self.EPhi1.shape[3]), np.int32(self.EPhi2.shape[1]),
                             np.int32(self.EPhi2.shape[2]), np.int32(self.EPhi2.shape[3]),
                             np.int32(self.thickness), G.ID_gpu.gpudata,
                             G.Ex_gpu.gpudata, G.Ey_gpu.gpudata, G.Ez_gpu.gpudata,
                             G.Hx_gpu.gpudata, G.Hy_gpu.gpudata, G.Hz_gpu.gpudata,
                             self.EPhi1_gpu.gpudata, self.EPhi2_gpu.gpudata,
                             self.ERA_gpu.gpudata, self.ERB_gpu.gpudata,
                             self.ERE_gpu.gpudata, self.ERF_gpu.gpudata,
                             config.dtypes['float_or_double'](self.d),
                             block=config.cuda['gpus'].tpb, grid=config.cuda['gpus'].bpg)
=======
        self.update_electric_gpu(np.int32(self.xs), np.int32(self.xf), np.int32(self.ys), np.int32(self.yf), np.int32(self.zs), np.int32(self.zf), np.int32(self.EPhi1_gpu.shape[1]), np.int32(self.EPhi1_gpu.shape[2]), np.int32(self.EPhi1_gpu.shape[3]), np.int32(self.EPhi2_gpu.shape[1]), np.int32(self.EPhi2_gpu.shape[2]), np.int32(self.EPhi2_gpu.shape[3]), np.int32(self.thickness), G.ID_gpu.gpudata, G.Ex_gpu.gpudata, G.Ey_gpu.gpudata, G.Ez_gpu.gpudata, G.Hx_gpu.gpudata, G.Hy_gpu.gpudata, G.Hz_gpu.gpudata, self.EPhi1_gpu.gpudata, self.EPhi2_gpu.gpudata, self.ERA_gpu.gpudata, self.ERB_gpu.gpudata, self.ERE_gpu.gpudata, self.ERF_gpu.gpudata, floattype(self.d), block=G.tpb, grid=self.bpg)
>>>>>>> 1bc75fb8

    def gpu_update_magnetic(self, G):
        """This functions updates magnetic field components with the PML
            correction on the GPU.

        Args:
            G (class): Grid class instance - holds essential parameters
                        describing the model.
        """

<<<<<<< HEAD
        self.update_magnetic(np.int32(self.xs), np.int32(self.xf),
                             np.int32(self.ys), np.int32(self.yf),
                             np.int32(self.zs), np.int32(self.zf),
                             np.int32(self.HPhi1.shape[1]), np.int32(self.HPhi1.shape[2]),
                             np.int32(self.HPhi1.shape[3]), np.int32(self.HPhi2.shape[1]),
                             np.int32(self.HPhi2.shape[2]), np.int32(self.HPhi2.shape[3]),
                             np.int32(self.thickness), G.ID_gpu.gpudata,
                             G.Ex_gpu.gpudata, G.Ey_gpu.gpudata, G.Ez_gpu.gpudata,
                             G.Hx_gpu.gpudata, G.Hy_gpu.gpudata, G.Hz_gpu.gpudata,
                             self.HPhi1_gpu.gpudata, self.HPhi2_gpu.gpudata,
                             self.HRA_gpu.gpudata, self.HRB_gpu.gpudata,
                             self.HRE_gpu.gpudata, self.HRF_gpu.gpudata,
                             config.dtypes['float_or_double'](self.d),
                             block=config.cuda['gpus'].tpb, grid=config.cuda['gpus'].bpg)

def pml_information(G):
    # no pml
    if all(value == 0 for value in G.pmlthickness.values()):
        return 'PML: switched off'

    if all(value == G.pmlthickness['x0'] for value in G.pmlthickness.values()):
        pmlinfo = str(G.pmlthickness['x0'])
    else:
        pmlinfo = ''
        for key, value in G.pmlthickness.items():
            pmlinfo += '{}: {}, '.format(key, value)
        pmlinfo = pmlinfo[:-2] + ' cells'
    return 'PML: formulation: {}, order: {}, thickness: {}'.format(G.pmlformulation, len(G.cfs), pmlinfo)

def build_pml(G, key, value):
    """This function builds instances of the PML and calculates the initial
=======
        self.update_magnetic_gpu(np.int32(self.xs), np.int32(self.xf), np.int32(self.ys), np.int32(self.yf), np.int32(self.zs), np.int32(self.zf), np.int32(self.HPhi1_gpu.shape[1]), np.int32(self.HPhi1_gpu.shape[2]), np.int32(self.HPhi1_gpu.shape[3]), np.int32(self.HPhi2_gpu.shape[1]), np.int32(self.HPhi2_gpu.shape[2]), np.int32(self.HPhi2_gpu.shape[3]), np.int32(self.thickness), G.ID_gpu.gpudata, G.Ex_gpu.gpudata, G.Ey_gpu.gpudata, G.Ez_gpu.gpudata, G.Hx_gpu.gpudata, G.Hy_gpu.gpudata, G.Hz_gpu.gpudata, self.HPhi1_gpu.gpudata, self.HPhi2_gpu.gpudata, self.HRA_gpu.gpudata, self.HRB_gpu.gpudata, self.HRE_gpu.gpudata, self.HRF_gpu.gpudata, floattype(self.d), block=G.tpb, grid=self.bpg)


def build_pmls(G, pbar):
    """
    This function builds instances of the PML and calculates the initial
>>>>>>> 1bc75fb8
        parameters and coefficients including setting profile
        (based on underlying material er and mr from solid array).

    Args:
        G (class): Grid class instance - holds essential parameters
                    describing the model.
    """
    if value > 0:
        sumer = 0  # Sum of relative permittivities in PML slab
        summr = 0  # Sum of relative permeabilities in PML slab

        if key[0] == 'x':
            if key == 'x0':
                pml = PML(G, ID=key, direction='xminus', xf=value, yf=G.ny, zf=G.nz)
            elif key == 'xmax':
                pml = PML(G, ID=key, direction='xplus', xs=G.nx - value, xf=G.nx, yf=G.ny, zf=G.nz)
            G.pmls.append(pml)
            for j in range(G.ny):
                for k in range(G.nz):
                    numID = G.solid[pml.xs, j, k]
                    material = next(x for x in G.materials if x.numID == numID)
                    sumer += material.er
                    summr += material.mr
            averageer = sumer / (G.ny * G.nz)
            averagemr = summr / (G.ny * G.nz)

        elif key[0] == 'y':
            if key == 'y0':
                pml = PML(G, ID=key, direction='yminus', yf=value, xf=G.nx, zf=G.nz)
            elif key == 'ymax':
                pml = PML(G, ID=key, direction='yplus', ys=G.ny - value, xf=G.nx, yf=G.ny, zf=G.nz)
            G.pmls.append(pml)
            for i in range(G.nx):
                for k in range(G.nz):
                    numID = G.solid[i, pml.ys, k]
                    material = next(x for x in G.materials if x.numID == numID)
                    sumer += material.er
                    summr += material.mr
            averageer = sumer / (G.nx * G.nz)
            averagemr = summr / (G.nx * G.nz)

        elif key[0] == 'z':
            if key == 'z0':
                pml = PML(G, ID=key, direction='zminus', zf=value, xf=G.nx, yf=G.ny)
            elif key == 'zmax':
                pml = PML(G, ID=key, direction='zplus', zs=G.nz - value, xf=G.nx, yf=G.ny, zf=G.nz)
            G.pmls.append(pml)
            for i in range(G.nx):
                for j in range(G.ny):
                    numID = G.solid[i, j, pml.zs]
                    material = next(x for x in G.materials if x.numID == numID)
                    sumer += material.er
                    summr += material.mr
            averageer = sumer / (G.nx * G.ny)
            averagemr = summr / (G.nx * G.ny)

        pml.calculate_update_coeffs(averageer, averagemr, G)<|MERGE_RESOLUTION|>--- conflicted
+++ resolved
@@ -344,14 +344,7 @@
             G (class): Grid class instance - holds essential parameters describing the model.
         """
 
-<<<<<<< HEAD
-        config.cuda['gpus'].bpg = (int(np.ceil(((self.EPhi1.shape[1] + 1)
-                                                * (self.EPhi1.shape[2] + 1)
-                                                * (self.EPhi1.shape[3] + 1))
-                                               / config.cuda['gpus'].tpb[0])), 1, 1)
-=======
         self.bpg = (int(np.ceil(((self.EPhi1_gpu.shape[1] + 1) * (self.EPhi1_gpu.shape[2] + 1) * (self.EPhi1_gpu.shape[3] + 1)) / G.tpb[0])), 1, 1)
->>>>>>> 1bc75fb8
 
     def gpu_initialise_arrays(self):
         """Initialise PML field and coefficient arrays on GPU."""
@@ -393,17 +386,8 @@
                                 magnetic updates.
         """
 
-<<<<<<< HEAD
-        from pycuda.compiler import SourceModule
-
-        self.update_electric = kernelselectric.get_function('order' + str(len(self.CFS))
-                                                            + '_' + self.direction)
-        self.update_magnetic = kernelsmagnetic.get_function('order' + str(len(self.CFS))
-                                                            + '_' + self.direction)
-=======
         self.update_electric_gpu = kernelselectric.get_function('order' + str(len(self.CFS)) + '_' + self.direction)
         self.update_magnetic_gpu = kernelsmagnetic.get_function('order' + str(len(self.CFS)) + '_' + self.direction)
->>>>>>> 1bc75fb8
 
     def gpu_update_electric(self, G):
         """This functions updates electric field components with the PML
@@ -414,24 +398,7 @@
                         describing the model.
         """
 
-<<<<<<< HEAD
-        self.update_electric(np.int32(self.xs), np.int32(self.xf),
-                             np.int32(self.ys), np.int32(self.yf),
-                             np.int32(self.zs), np.int32(self.zf),
-                             np.int32(self.EPhi1.shape[1]), np.int32(self.EPhi1.shape[2]),
-                             np.int32(self.EPhi1.shape[3]), np.int32(self.EPhi2.shape[1]),
-                             np.int32(self.EPhi2.shape[2]), np.int32(self.EPhi2.shape[3]),
-                             np.int32(self.thickness), G.ID_gpu.gpudata,
-                             G.Ex_gpu.gpudata, G.Ey_gpu.gpudata, G.Ez_gpu.gpudata,
-                             G.Hx_gpu.gpudata, G.Hy_gpu.gpudata, G.Hz_gpu.gpudata,
-                             self.EPhi1_gpu.gpudata, self.EPhi2_gpu.gpudata,
-                             self.ERA_gpu.gpudata, self.ERB_gpu.gpudata,
-                             self.ERE_gpu.gpudata, self.ERF_gpu.gpudata,
-                             config.dtypes['float_or_double'](self.d),
-                             block=config.cuda['gpus'].tpb, grid=config.cuda['gpus'].bpg)
-=======
         self.update_electric_gpu(np.int32(self.xs), np.int32(self.xf), np.int32(self.ys), np.int32(self.yf), np.int32(self.zs), np.int32(self.zf), np.int32(self.EPhi1_gpu.shape[1]), np.int32(self.EPhi1_gpu.shape[2]), np.int32(self.EPhi1_gpu.shape[3]), np.int32(self.EPhi2_gpu.shape[1]), np.int32(self.EPhi2_gpu.shape[2]), np.int32(self.EPhi2_gpu.shape[3]), np.int32(self.thickness), G.ID_gpu.gpudata, G.Ex_gpu.gpudata, G.Ey_gpu.gpudata, G.Ez_gpu.gpudata, G.Hx_gpu.gpudata, G.Hy_gpu.gpudata, G.Hz_gpu.gpudata, self.EPhi1_gpu.gpudata, self.EPhi2_gpu.gpudata, self.ERA_gpu.gpudata, self.ERB_gpu.gpudata, self.ERE_gpu.gpudata, self.ERF_gpu.gpudata, floattype(self.d), block=G.tpb, grid=self.bpg)
->>>>>>> 1bc75fb8
 
     def gpu_update_magnetic(self, G):
         """This functions updates magnetic field components with the PML
@@ -441,22 +408,8 @@
             G (class): Grid class instance - holds essential parameters
                         describing the model.
         """
-
-<<<<<<< HEAD
-        self.update_magnetic(np.int32(self.xs), np.int32(self.xf),
-                             np.int32(self.ys), np.int32(self.yf),
-                             np.int32(self.zs), np.int32(self.zf),
-                             np.int32(self.HPhi1.shape[1]), np.int32(self.HPhi1.shape[2]),
-                             np.int32(self.HPhi1.shape[3]), np.int32(self.HPhi2.shape[1]),
-                             np.int32(self.HPhi2.shape[2]), np.int32(self.HPhi2.shape[3]),
-                             np.int32(self.thickness), G.ID_gpu.gpudata,
-                             G.Ex_gpu.gpudata, G.Ey_gpu.gpudata, G.Ez_gpu.gpudata,
-                             G.Hx_gpu.gpudata, G.Hy_gpu.gpudata, G.Hz_gpu.gpudata,
-                             self.HPhi1_gpu.gpudata, self.HPhi2_gpu.gpudata,
-                             self.HRA_gpu.gpudata, self.HRB_gpu.gpudata,
-                             self.HRE_gpu.gpudata, self.HRF_gpu.gpudata,
-                             config.dtypes['float_or_double'](self.d),
-                             block=config.cuda['gpus'].tpb, grid=config.cuda['gpus'].bpg)
+        self.update_magnetic_gpu(np.int32(self.xs), np.int32(self.xf), np.int32(self.ys), np.int32(self.yf), np.int32(self.zs), np.int32(self.zf), np.int32(self.HPhi1_gpu.shape[1]), np.int32(self.HPhi1_gpu.shape[2]), np.int32(self.HPhi1_gpu.shape[3]), np.int32(self.HPhi2_gpu.shape[1]), np.int32(self.HPhi2_gpu.shape[2]), np.int32(self.HPhi2_gpu.shape[3]), np.int32(self.thickness), G.ID_gpu.gpudata, G.Ex_gpu.gpudata, G.Ey_gpu.gpudata, G.Ez_gpu.gpudata, G.Hx_gpu.gpudata, G.Hy_gpu.gpudata, G.Hz_gpu.gpudata, self.HPhi1_gpu.gpudata, self.HPhi2_gpu.gpudata, self.HRA_gpu.gpudata, self.HRB_gpu.gpudata, self.HRE_gpu.gpudata, self.HRF_gpu.gpudata, floattype(self.d), block=G.tpb, grid=self.bpg)
+
 
 def pml_information(G):
     # no pml
@@ -474,14 +427,6 @@
 
 def build_pml(G, key, value):
     """This function builds instances of the PML and calculates the initial
-=======
-        self.update_magnetic_gpu(np.int32(self.xs), np.int32(self.xf), np.int32(self.ys), np.int32(self.yf), np.int32(self.zs), np.int32(self.zf), np.int32(self.HPhi1_gpu.shape[1]), np.int32(self.HPhi1_gpu.shape[2]), np.int32(self.HPhi1_gpu.shape[3]), np.int32(self.HPhi2_gpu.shape[1]), np.int32(self.HPhi2_gpu.shape[2]), np.int32(self.HPhi2_gpu.shape[3]), np.int32(self.thickness), G.ID_gpu.gpudata, G.Ex_gpu.gpudata, G.Ey_gpu.gpudata, G.Ez_gpu.gpudata, G.Hx_gpu.gpudata, G.Hy_gpu.gpudata, G.Hz_gpu.gpudata, self.HPhi1_gpu.gpudata, self.HPhi2_gpu.gpudata, self.HRA_gpu.gpudata, self.HRB_gpu.gpudata, self.HRE_gpu.gpudata, self.HRF_gpu.gpudata, floattype(self.d), block=G.tpb, grid=self.bpg)
-
-
-def build_pmls(G, pbar):
-    """
-    This function builds instances of the PML and calculates the initial
->>>>>>> 1bc75fb8
         parameters and coefficients including setting profile
         (based on underlying material er and mr from solid array).
 
